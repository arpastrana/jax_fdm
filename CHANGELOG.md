--- conflicted
+++ resolved
@@ -9,14 +9,11 @@
 
 ### Added
 
-<<<<<<< HEAD
 - Added `EdgesForceEqualGoal` to goals.
-=======
 - Implemented parameter groups!
 - Added `EdgesForceDensityParameter`.
 - Added `NodesLoadXParameter`, `NodesLoadYParameter`, `NodesLoadZParameter`.
 - Added `NodesSupportXParameter`, `NodesSupportYParameter`, `NodesSupportZParameter`.
->>>>>>> 1f9df5b6
 - Implemented `area_polygon` in `jax_fdm.geometry`.
 - Added `FDNetwork.number_of_supports()` to count number of supported nodes in a network.
 - Added `network_validate` to check the validity of a network before equilibrium calculations.
